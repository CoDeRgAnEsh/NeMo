# Copyright (c) 2019 NVIDIA Corporation

import torch

import nemo
from .metrics import classification_accuracy, word_error_rate
logging = nemo.logging

def __ctc_decoder_predictions_tensor(tensor, labels):
    """
    Decodes a sequence of labels to words
    """
    blank_id = len(labels)
    hypotheses = []
    labels_map = dict([(i, labels[i]) for i in range(len(labels))])
    prediction_cpu_tensor = tensor.long().cpu()
    # iterate over batch
    for ind in range(prediction_cpu_tensor.shape[0]):
        prediction = prediction_cpu_tensor[ind].numpy().tolist()
        # CTC decoding procedure
        decoded_prediction = []
        previous = len(labels)  # id of a blank symbol
        for p in prediction:
            if (p != previous or previous == blank_id) and p != blank_id:
                decoded_prediction.append(p)
            previous = p
        hypothesis = ''.join([labels_map[c] for c in decoded_prediction])
        hypotheses.append(hypothesis)
    return hypotheses


def monitor_asr_train_progress(tensors: list, labels: list, eval_metric='WER', tb_logger=None):
    """
    Takes output of greedy ctc decoder and performs ctc decoding algorithm to
    remove duplicates and special symbol. Prints sample to screen, computes
    and logs AVG WER to console and (optionally) Tensorboard
    Args:
      tensors: A list of 3 tensors (predictions, targets, target_lengths)
      labels: A list of labels
      eval_metric: An optional string from 'WER', 'CER'. Defaults to 'WER'.
      tb_logger: Tensorboard logging object
    Returns:
      None
    """
    references = []

    labels_map = dict([(i, labels[i]) for i in range(len(labels))])
    with torch.no_grad():
        # prediction_cpu_tensor = tensors[0].long().cpu()
        targets_cpu_tensor = tensors[2].long().cpu()
        tgt_lenths_cpu_tensor = tensors[3].long().cpu()

        # iterate over batch
        for ind in range(targets_cpu_tensor.shape[0]):
            tgt_len = tgt_lenths_cpu_tensor[ind].item()
            target = targets_cpu_tensor[ind][:tgt_len].numpy().tolist()
            reference = ''.join([labels_map[c] for c in target])
            references.append(reference)
        hypotheses = __ctc_decoder_predictions_tensor(tensors[1], labels=labels)

    eval_metric = eval_metric.upper()
    if eval_metric not in {'WER', 'CER'}:
        raise ValueError('eval_metric must be \'WER\' or \'CER\'')
    use_cer = True if eval_metric == 'CER' else False

    tag = f'training_batch_{eval_metric}'
    wer = word_error_rate(hypotheses, references, use_cer=use_cer)
    if tb_logger is not None:
        tb_logger.add_scalar(tag, wer)
    logging.info(f'Loss: {tensors[0]}')
    logging.info(f'{tag}: {wer * 100 : 5.2f}%')
    logging.info(f'Prediction: {hypotheses[0]}')
    logging.info(f'Reference: {references[0]}')


def monitor_classification_training_progress(tensors: list, eval_metric=None, tb_logger=None):
    """
    Computes the top k classification accuracy of the model being trained.
    Prints sample to screen, computes and  and logs a list of top k accuracies
    to console and (optionally) Tensorboard
    Args:
      tensors: A list of 3 tensors (loss, logits, targets)
      eval_metric: An optional list of integers detailing Top@`k`
        in the range [1, max_classes]. Defaults to [1] if not set.
      tb_logger: Tensorboard logging object
    Returns:
      None
    """
    if eval_metric is None:
        eval_metric = [1]

    if type(eval_metric) not in (list, tuple):
        eval_metric = [eval_metric]

    top_k = eval_metric

    with torch.no_grad():
        logits, targets = tensors[1:]
        topk_acc = classification_accuracy(logits, targets, top_k=top_k)

    tag = 'training_batch_top@{0}'
    logging.info(f'Loss: {tensors[0]}')

    for k, acc in zip(top_k, topk_acc):
        if tb_logger is not None:
            tb_logger.add_scalar(tag.format(k), acc)

        logging.info(f"{tag.format(k)}: {acc * 100.: 3.4f}")


def monitor_classification_training_progress(tensors: list, eval_metric=None, tb_logger=None):
    """
    Computes the top k classification accuracy of the model being trained.
    Prints sample to screen, computes and  and logs a list of top k accuracies
    to console and (optionally) Tensorboard
    Args:
      tensors: A list of 3 tensors (loss, logits, targets)
      eval_metric: An optional list of integers detailing Top@`k`
        in the range [1, max_classes]. Defaults to [1] if not set.
      tb_logger: Tensorboard logging object
    Returns:
      None
    """
    if eval_metric is None:
        eval_metric = [1]

    if type(eval_metric) not in (list, tuple):
        eval_metric = [eval_metric]

    top_k = eval_metric

    with torch.no_grad():
        logits, targets = tensors[1:]
        topk_acc = classification_accuracy(logits, targets, top_k=top_k)

    tag = 'training_batch_top@{0}'
    nemo.logging.info(f'Loss: {tensors[0]:.3f}')

    for k, acc in zip(top_k, topk_acc):
        if tb_logger is not None:
            tb_logger.add_scalar(tag.format(k), acc)

        nemo.logging.info(f"{tag.format(k)}: {acc * 100.: 3.4f}")


def __gather_losses(losses_list: list) -> list:
    return [torch.mean(torch.stack(losses_list))]


def __gather_predictions(predictions_list: list, labels: list) -> list:
    results = []
    for prediction in predictions_list:
        results += __ctc_decoder_predictions_tensor(prediction, labels=labels)
    return results


def __gather_transcripts(transcript_list: list, transcript_len_list: list, labels: list) -> list:
    results = []
    labels_map = dict([(i, labels[i]) for i in range(len(labels))])
    # iterate over workers
    for t, ln in zip(transcript_list, transcript_len_list):
        # iterate over batch
        t_lc = t.long().cpu()
        ln_lc = ln.long().cpu()
        for ind in range(t.shape[0]):
            tgt_len = ln_lc[ind].item()
            target = t_lc[ind][:tgt_len].numpy().tolist()
            reference = ''.join([labels_map[c] for c in target])
            results.append(reference)
    return results


def process_evaluation_batch(tensors: dict, global_vars: dict, labels: list):
    """
    Creates a dictionary holding the results from a batch of audio
    """
    if 'EvalLoss' not in global_vars.keys():
        global_vars['EvalLoss'] = []
    if 'predictions' not in global_vars.keys():
        global_vars['predictions'] = []
    if 'transcripts' not in global_vars.keys():
        global_vars['transcripts'] = []
    if 'logits' not in global_vars.keys():
        global_vars['logits'] = []
    # if not 'transcript_lengths' in global_vars.keys():
    #  global_vars['transcript_lengths'] = []
    for kv, v in tensors.items():
        if kv.startswith('loss'):
            global_vars['EvalLoss'] += __gather_losses(v)
        elif kv.startswith('predictions'):
            global_vars['predictions'] += __gather_predictions(v, labels=labels)
        elif kv.startswith('transcript_length'):
            transcript_len_list = v
        elif kv.startswith('transcript'):
            transcript_list = v
        elif kv.startswith('output'):
            global_vars['logits'] += v

    global_vars['transcripts'] += __gather_transcripts(transcript_list, transcript_len_list, labels=labels)


def process_evaluation_epoch(global_vars: dict, eval_metric='WER', tag=None):
    """
    Calculates the aggregated loss and WER across the entire evaluation dataset
    """
    eloss = torch.mean(torch.stack(global_vars['EvalLoss'])).item()
    hypotheses = global_vars['predictions']
    references = global_vars['transcripts']

    eval_metric = eval_metric.upper()
    if eval_metric not in {'WER', 'CER'}:
        raise ValueError('eval_metric must be \'WER\' or \'CER\'')
    use_cer = True if eval_metric == 'CER' else False

    wer = word_error_rate(hypotheses=hypotheses, references=references, use_cer=use_cer)

    if tag is None:
        logging.info(f"==========>>>>>>Evaluation Loss: {eloss}")
        logging.info(f"==========>>>>>>Evaluation {eval_metric}: " f"{wer * 100 : 5.2f}%")
        return {"Evaluation_Loss": eloss, f"Evaluation_{eval_metric}": wer}
    else:
        logging.info(f"==========>>>>>>Evaluation Loss {tag}: {eloss}")
        logging.info(f"==========>>>>>>Evaluation {eval_metric} {tag}: " f"{wer * 100 : 5.2f}%")
        return {
            f"Evaluation_Loss_{tag}": eloss,
            f"Evaluation_{eval_metric}_{tag}": wer,
        }


def post_process_predictions(predictions, labels):
    return __gather_predictions(predictions, labels=labels)


def post_process_transcripts(transcript_list, transcript_len_list, labels):
    return __gather_transcripts(transcript_list, transcript_len_list, labels=labels)


def process_classification_evaluation_batch(tensors: dict, global_vars: dict, top_k: list = 1):
    """
    Creates a dictionary holding the results from a batch of samples
    """
    if 'EvalLoss' not in global_vars.keys():
        global_vars['EvalLoss'] = []
    if 'batchsize' not in global_vars.keys():
        global_vars['batchsize'] = []

    if isinstance(top_k, int):
        top_k = [top_k]

    top_k = sorted(top_k)

    for k in top_k:
        if f'CorrectCount@{k}' not in global_vars.keys():
            global_vars[f'CorrectCount@{k}'] = []

    logits = None
    labels = None

    for kv, v in tensors.items():
        if kv.startswith('loss'):
            global_vars['EvalLoss'] += __gather_losses(v)
        elif kv.startswith('logits'):
            logits = torch.cat(v, 0)  # if len(v) > 1 else v
        elif kv.startswith('label'):
            labels = torch.cat(v, 0)  # if len(v) > 1 else v

    batch_size = labels.size(0)
    global_vars['batchsize'] += [batch_size]

    with torch.no_grad():
        topk_acc = classification_accuracy(logits, labels, top_k=top_k)

    for k, acc in zip(top_k, topk_acc):
        # Accuracy is provided as a percentage, we require the count of correct samples
        # Therefore multiply by batch size to get count of correctly predicted samples
        global_vars[f'CorrectCount@{k}'] += [acc * batch_size]


def process_classification_evaluation_epoch(global_vars: dict, eval_metric=None, tag=None):
    """
    Calculates the aggregated loss and WER across the entire evaluation dataset
    """
    if eval_metric is None:
        eval_metric = [1]

    if type(eval_metric) not in (list, tuple):
        eval_metric = [eval_metric]

    top_k = eval_metric

    eloss = torch.mean(torch.stack(global_vars['EvalLoss'])).item()
    batch_sizes = global_vars['batchsize']
    total_num_samples = torch.tensor(batch_sizes).sum().double()

    topk_accs = []
    for k in top_k:
        correct_counts = torch.tensor(global_vars[f'CorrectCount@{k}'])
<<<<<<< HEAD
        topk_acc = correct_counts.sum().float() / total_num_samples
=======
        topk_acc = correct_counts.sum().double() / total_num_samples
>>>>>>> 73a9ec53
        topk_accs.append(topk_acc)

    if tag is None:
        tag = ''

    logs = {f"Evaluation_Loss {tag}": eloss}

    logging.info(f"==========>>>>>>Evaluation Loss {tag}: {eloss:.3f}")
    for k, acc in zip(top_k, topk_accs):
        logging.info(f"==========>>>>>>Evaluation Accuracy Top@{k} {tag}: {acc * 100.:3.4f}")
        logs[f'Evaluation_Accuracy_Top@{k} {tag}'] = acc * 100.0

    return logs<|MERGE_RESOLUTION|>--- conflicted
+++ resolved
@@ -295,11 +295,7 @@
     topk_accs = []
     for k in top_k:
         correct_counts = torch.tensor(global_vars[f'CorrectCount@{k}'])
-<<<<<<< HEAD
-        topk_acc = correct_counts.sum().float() / total_num_samples
-=======
         topk_acc = correct_counts.sum().double() / total_num_samples
->>>>>>> 73a9ec53
         topk_accs.append(topk_acc)
 
     if tag is None:
